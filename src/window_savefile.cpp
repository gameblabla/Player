--- conflicted
+++ resolved
@@ -28,18 +28,9 @@
 #include "font.h"
 
 ////////////////////////////////////////////////////////////
-<<<<<<< HEAD
 Window_SaveFile::Window_SaveFile(int ix, int iy, int iwidth, int iheight) :
-	Window_Base(ix, iy, iwidth, iheight) {
-	index = 0;
-
-	hero_hp = 0;
-	hero_level = 0;
-=======
-Window_SaveFile::Window_SaveFile(int ix, int iy, int iwidth, int iheight) : 
 	Window_Base(ix, iy, iwidth, iheight),
 	index(0), hero_hp(0), hero_level(0), corrupted(false) {
->>>>>>> 61c9bae6
 
 	SetContents(Bitmap::Create(width - 8, height - 16));
 	contents->SetTransparentColor(windowskin->GetTransparentColor());
