/*
 * This file is part of EasyRPG Player.
 *
 * EasyRPG Player is free software: you can redistribute it and/or modify
 * it under the terms of the GNU General Public License as published by
 * the Free Software Foundation, either version 3 of the License, or
 * (at your option) any later version.
 *
 * EasyRPG Player is distributed in the hope that it will be useful,
 * but WITHOUT ANY WARRANTY; without even the implied warranty of
 * MERCHANTABILITY or FITNESS FOR A PARTICULAR PURPOSE. See the
 * GNU General Public License for more details.
 *
 * You should have received a copy of the GNU General Public License
 * along with EasyRPG Player. If not, see <http://www.gnu.org/licenses/>.
 */

// Headers
#include "window_actortarget.h"
#include "baseui.h"
#include "cache.h"
#include "game_actor.h"
#include "game_party.h"
#include "bitmap.h"

Window_ActorTarget::Window_ActorTarget(int ix, int iy, int iwidth, int iheight) :
	Window_Selectable(ix, iy, iwidth, iheight) {

	SetContents(Bitmap::Create(width - 16, height - 16));
	contents->SetTransparentColor(windowskin->GetTransparentColor());

	Refresh();
}

void Window_ActorTarget::Refresh() {
	contents->Clear();

<<<<<<< HEAD
	DisplayUi->SetBackcolor(Cache::system_info.bg_color);

	item_max = Main_Data::game_party->GetActors().size();
=======
	item_max = Game_Party::GetActors().size();
>>>>>>> af25dc2f

	int y = 0;
	for (int i = 0; i < item_max; ++i) {
		DrawActorFace(Main_Data::game_party->GetActors()[i], 0, i * 48 + y);
		DrawActorName(Main_Data::game_party->GetActors()[i], 48 + 8, i * 48 + 2 + y);
		DrawActorLevel(Main_Data::game_party->GetActors()[i], 48 + 8, i * 48 + 2 + 16 + y);
		DrawActorState(Main_Data::game_party->GetActors()[i], 48 + 8, i * 48 + 2 + 16 + 16 + y);
		DrawActorHp(Main_Data::game_party->GetActors()[i], 48 + 8 + 58, i * 48 + 2 + 16 + y);
		DrawActorSp(Main_Data::game_party->GetActors()[i], 48 + 8 + 58, i * 48 + 2 + 16 + 16 + y);

		y += 10;
	}
}

void Window_ActorTarget::UpdateCursorRect() {
	if (index < -10) { // Entire Party
		cursor_rect.Set(48 + 4, 0, 120, item_max * (48 + 10) - 10);
	} else if (index < 0) { // Fixed to one
		cursor_rect.Set(48 + 4, -index * (48 + 10), 120, 48);
	} else {
		cursor_rect.Set(48 + 4, index * (48 + 10), 120, 48);
	}
}

Game_Actor* Window_ActorTarget::GetActor() {
	int ind = GetIndex();
	if (ind >= -10 && ind < 0) {
		ind = -ind;
	}

	return &(*Main_Data::game_party)[ind];
}<|MERGE_RESOLUTION|>--- conflicted
+++ resolved
@@ -35,13 +35,7 @@
 void Window_ActorTarget::Refresh() {
 	contents->Clear();
 
-<<<<<<< HEAD
-	DisplayUi->SetBackcolor(Cache::system_info.bg_color);
-
 	item_max = Main_Data::game_party->GetActors().size();
-=======
-	item_max = Game_Party::GetActors().size();
->>>>>>> af25dc2f
 
 	int y = 0;
 	for (int i = 0; i < item_max; ++i) {
