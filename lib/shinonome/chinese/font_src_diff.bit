STARTFONT 2.1
COMMENT
COMMENT Shinonome 12dot Kanji font: additions for EasyRPG
COMMENT for Unicode
COMMENT
COMMENT Originally designed by Yasuyuki Furukawa <Furukawa.Yasuyuki@fujixerox.co.jp>, 2000
COMMENT This file was created by Zikmok <zikmok@inbox.lv> for EasyRPG project
COMMENT It contains hanzi outside of JISX 0208, added for Chinese support
COMMENT
FONT -@FOUNDRY@-@FAMILY@-Medium-R-Normal--12-110-75-75-C-120-JISX0208.1990-0
SIZE 12 75 75
FONTBOUNDINGBOX 12 12 0 -2
STARTPROPERTIES 20
FONTNAME_REGISTRY ""
FOUNDRY "@FOUNDRY@"
FAMILY_NAME "@FAMILY@"
WEIGHT_NAME "Medium"
SLANT "R"
SETWIDTH_NAME "Normal"
ADD_STYLE_NAME ""
PIXEL_SIZE 12
POINT_SIZE 110
RESOLUTION_X 75
RESOLUTION_Y 75
SPACING "C"
AVERAGE_WIDTH 120
CHARSET_REGISTRY "UTF-32LE"
CHARSET_ENCODING "0"
COPYRIGHT "Public Domain (or Creative Commons Zero)"
DEFAULT_CHAR 8481
FONT_ASCENT 10
FONT_DESCENT 2
ENDPROPERTIES
<<<<<<< HEAD
CHARS 167
=======
CHARS 177
>>>>>>> 720e462a
# gei1 / ji1 'table' radical; variant of kei4 / qi2 'his, their'
STARTCHAR 4e0c
ENCODING 19980
SWIDTH 960 0
DWIDTH 12 0
BBX 12 12 0 -2
BITMAP
............
@@@@@@@@@@@.
...@...@....
...@...@....
...@...@....
...@...@....
...@...@....
...@...@....
..@....@....
..@....@....
.@.....@....
@......@....
ENDCHAR
# diu1 / diu1 'to lose; to throw; to put aside'
STARTCHAR 4e1f
ENCODING 19999
SWIDTH 960 0
DWIDTH 12 0
BBX 12 12 0 -2
BITMAP
............
@@@@@@@@@@@.
.....@......
..@@@@@@@...
.....@......
@@@@@@@@@@@.
.....@......
....@...@...
....@...@...
...@..@@@...
.@@@@@...@..
.........@..
ENDCHAR
# jiu1 / yao1 'one; small' (same as U+5e7a/J+5676); simplified form of suffix mo1 / me5
STARTCHAR 4e48
ENCODING 20040
SWIDTH 960 0
DWIDTH 12 0
BBX 12 12 0 -2
BITMAP
......@.....
......@.....
.....@......
....@...@...
...@...@....
.@@...@.....
.....@......
....@...@...
...@.....@..
..@...@@@@..
@@@@@@....@.
..........@.
ENDCHAR
# gan2 / jin3, jin4 'only, merely; close to' (simplified)
STARTCHAR 4ec5
ENCODING 20165
SWIDTH 960 0
DWIDTH 12 0
BBX 12 12 0 -2
BITMAP
...@.@@@@@@.
...@.@....@.
...@.@....@.
..@..@....@.
..@..@....@.
.@@..@....@.
@.@..@...@..
..@...@.@...
..@....@....
..@...@.@...
..@..@...@..
..@.@.....@.
ENDCHAR
# fan6 / fen4 'share'
STARTCHAR 4efd
ENCODING 20221
SWIDTH 960 0
DWIDTH 12 0
BBX 12 12 0 -2
BITMAP
...@.@..@...
...@.@..@...
...@.@...@..
..@..@...@..
..@.@.....@.
.@@@.@@@@@..
@.@.@.@..@..
..@...@..@..
..@...@..@..
..@...@..@..
..@..@...@..
..@.@..@@...
ENDCHAR
# fong2 / fang3 'to imitate; to copy; to resemble'
STARTCHAR 4eff
ENCODING 20223
SWIDTH 960 0
DWIDTH 12 0
BBX 12 12 0 -2
BITMAP
..@...@.....
..@...@.....
..@.@@@@@@@.
.@....@.....
.@....@.....
@@....@@@@..
.@....@..@..
.@....@..@..
.@...@...@..
.@...@...@..
.@..@....@..
.@.@...@@...
ENDCHAR
# fo2 / huo3 'companion, colleague'
STARTCHAR 4f19
ENCODING 20249
SWIDTH 960 0
DWIDTH 12 0
BBX 12 12 0 -2
BITMAP
...@...@....
...@...@....
...@.@.@..@.
..@..@.@..@.
..@..@.@.@..
.@@..@.@.@..
@.@....@....
..@....@....
..@...@.@...
..@...@.@...
..@..@...@..
..@@@.....@@
ENDCHAR
# bou3 / bu4 'to announce; to arrange'
STARTCHAR 4f48
ENCODING 20296
SWIDTH 960 0
DWIDTH 12 0
BBX 12 12 0 -2
BITMAP
...@...@....
...@...@....
...@@@@@@@@.
..@...@.@...
..@...@.@...
.@@...@@@@@.
@.@..@@.@.@.
..@.@.@.@.@.
..@.@.@.@.@.
..@...@.@.@.
..@...@.@.@.
..@.....@...
ENDCHAR
# zim3 / zhan4 'forcibly occupy'
STARTCHAR 4f54
ENCODING 20308
SWIDTH 960 0
DWIDTH 12 0
BBX 12 12 0 -2
BITMAP
...@...@....
...@...@....
...@...@....
..@....@@@@.
..@....@....
.@@....@....
@.@....@....
..@..@@@@@@.
..@..@....@.
..@..@....@.
..@..@....@.
..@..@@@@@@.
ENDCHAR
# nei5 / ni3 'you'
STARTCHAR 4f60
ENCODING 20320
SWIDTH 960 0
DWIDTH 12 0
BBX 12 12 0 -2
BITMAP
...@..@.....
...@..@@@@@.
...@.@.@..@.
..@.@..@.@..
..@....@....
.@@....@....
@.@..@.@.@..
..@..@.@.@..
..@.@..@..@.
..@.@..@..@.
..@.@..@..@.
..@....@....
ENDCHAR
# lou2 / lao3 'guy, fellow, bloke, chap'
STARTCHAR 4f6c
ENCODING 20332
SWIDTH 960 0
DWIDTH 12 0
BBX 12 12 0 -2
BITMAP
...@...@....
...@...@....
...@.@@@@@@.
..@....@.@..
..@....@@...
.@@.@@@@@@@.
@.@....@....
..@...@.....
..@.@@@@@@..
..@...@.....
..@...@...@.
..@....@@@@.
ENDCHAR
# hap6, haap6 / xia2 'chivalry; gallantry; heroic spirit; knight-errand'
STARTCHAR 4fe0
ENCODING 20448
SWIDTH 960 0
DWIDTH 12 0
BBX 12 12 0 -2
BITMAP
..@...@.....
..@...@.....
..@@@@@@@@..
.@....@.....
.@.@..@..@..
@@.@..@..@..
.@@.@.@.@.@.
.@....@.....
.@....@@....
.@...@..@...
.@..@....@..
.@@@......@.
ENDCHAR
# keoi1 / ju4 'all; completely; entirely'
STARTCHAR 4ff1
ENCODING 20465
SWIDTH 960 0
DWIDTH 12 0
BBX 12 12 0 -2
BITMAP
...@........
...@.@@@@@..
..@..@...@..
..@..@@@@@..
.@@..@...@..
@.@..@@@@@..
..@..@...@..
..@..@@@@@..
..@..@...@..
..@.@@@@@@@@
..@...@..@..
..@.@@....@.
ENDCHAR
<<<<<<< HEAD
=======
# tong2 / tang3 'if; supposing'
STARTCHAR 5018
ENCODING 20504
SWIDTH 960 0
DWIDTH 12 0
BBX 12 12 0 -2
BITMAP
..@.@..@..@.
..@..@.@.@..
..@.@@@@@@@.
.@..@.....@.
.@..@.....@.
@@..@.@@@.@.
.@..@.@.@.@.
.@..@.@.@.@.
.@..@.@@@.@.
.@..@.....@.
.@..@.....@.
.@..@....@@.
ENDCHAR
>>>>>>> 720e462a
# zik6 / zhi2 'value; worth'
STARTCHAR 503c
ENCODING 20540
SWIDTH 960 0
DWIDTH 12 0
BBX 12 12 0 -2
BITMAP
..@....@....
..@.@@@@@@@.
..@....@....
.@...@@@@@..
.@...@...@..
@@...@@@@@..
.@...@...@..
.@...@@@@@..
.@...@...@..
.@...@@@@@..
.@...@...@..
.@..@@@@@@@.
ENDCHAR
# tau1 / tou1 'steal, burgle; sneak'
STARTCHAR 5077
ENCODING 20599
SWIDTH 960 0
DWIDTH 12 0
BBX 12 12 0 -2
BITMAP
...@..@@....
...@...@....
...@..@.@...
..@..@@@@@..
..@.@.....@.
.@@@@@@.@.@@
@.@.@.@.@.@.
..@.@@@.@.@.
..@.@.@.@.@.
..@.@@@.@.@.
..@.@.@...@.
..@.@.@..@..
ENDCHAR
# gaa1 / jia1 'furniture; utensil'
STARTCHAR 50a2
ENCODING 20642
SWIDTH 960 0
DWIDTH 12 0
BBX 12 12 0 -2
BITMAP
...@...@....
..@.@@@@@@@.
..@.@.....@.
.@@.@@@@@@..
.@@.@.@.....
@.@...@@..@.
..@.@@.@.@..
..@...@@@...
..@.@@.@.@..
..@@...@..@.
..@....@....
..@..@@.....
ENDCHAR
# so4 / sha3 'foolish'
STARTCHAR 50bb
ENCODING 20667
SWIDTH 960 0
DWIDTH 12 0
BBX 12 12 0 -2
BITMAP
...@....@...
...@.@@@@@@.
...@.@.@.@@.
..@..@@@@.@.
..@..@@@@@@.
.@@..@....@.
@.@.@.@..@.@
..@...@@@@..
..@.@@...@..
..@...@@@...
..@....@....
..@..@@.@@@.
ENDCHAR
# noi6 / nei4 'inside'
STARTCHAR 5167
ENCODING 20839
SWIDTH 960 0
DWIDTH 12 0
BBX 12 12 0 -2
BITMAP
...@@@......
.....@......
.@@@@@@@@@@.
.@...@....@.
.@...@....@.
.@..@.@...@.
.@.@...@..@.
.@@.....@.@.
.@........@.
.@........@.
.@........@.
.@.......@@.
ENDCHAR
# waa1 / hua2 'paddle; row', faa3 / hua2 'worthwhile'; simplified of waak6 / hua4 'plan'
STARTCHAR 5212
ENCODING 21010
SWIDTH 960 0
DWIDTH 12 0
BBX 12 12 0 -2
BITMAP
..@.@.....@.
..@..@..@.@.
..@.....@.@.
..@@@@..@.@.
@@@.....@.@.
..@.@...@.@.
..@.@...@.@.
...@....@.@.
..@@....@.@.
.@..@.@...@.
@....@@...@.
......@..@@.
ENDCHAR
# chaat3 / cha1 land; Bhuddhist temple; saat3 / sha1 brake
STARTCHAR 524e
ENCODING 21070
SWIDTH 960 0
DWIDTH 12 0
BBX 12 12 0 -2
BITMAP
.....@....@.
.@@.@..@..@.
...@@..@..@.
..@..@@@..@.
@@..@..@..@.
...@.@.@..@.
@@@@@@@@..@.
...@@..@..@.
..@@.@.@..@.
.@.@......@.
@..@......@.
...@.....@@.
ENDCHAR
# kaa1 / ka1 'card'
STARTCHAR 5361
ENCODING 21345
SWIDTH 960 0
DWIDTH 12 0
BBX 12 12 0 -2
BITMAP
.....@......
.....@......
.....@@@@@..
.....@......
.....@......
@@@@@@@@@@@.
.....@......
.....@@.....
.....@.@....
.....@..@...
.....@......
.....@......
ENDCHAR
# lai6 / li4 'severe'
STARTCHAR 53b2
ENCODING 21426
SWIDTH 960 0
DWIDTH 12 0
BBX 12 12 0 -2
BITMAP
.@@@@@@@@@@.
.@...@..@...
.@@@@@@@@@@.
.@.@..@..@..
.@.@@@@@@@..
.@.@..@..@..
.@.@@@@@@@..
.@....@.....
.@@@@@@@@@@.
.@@...@.@.@.
@.@@@@@@@.@.
@.@......@@.
ENDCHAR
# ling6 / ling4 'another; other; separate; in addition; besides; differently '
STARTCHAR 53e6
ENCODING 21478
SWIDTH 960 0
DWIDTH 12 0
BBX 12 12 0 -2
BITMAP
..@@@@@@@@..
..@......@..
..@......@..
..@......@..
..@@@@@@@@..
.....@......
.....@......
..@@@@@@@@..
....@....@..
....@....@..
...@.....@..
.@@....@@@..
ENDCHAR
# tan1 / tun1 'swallow, gulp'
STARTCHAR 541e
ENCODING 21534
SWIDTH 960 0
DWIDTH 12 0
BBX 12 12 0 -2
BITMAP
............
@@@@@@@@@@@.
.....@......
.....@......
.@@@@@@@@@..
....@.@.....
..@@...@@...
@@.......@@.
..@@@@@@@...
..@.....@...
..@@@@@@@...
............
ENDCHAR
# baa1 / ba1 'bar', baa6 / ba5 final particle equivalent to Cantonese laa1
STARTCHAR 5427
ENCODING 21543
SWIDTH 960 0
DWIDTH 12 0
BBX 12 12 0 -2
BITMAP
............
....@@@@@@@.
@@@.@..@..@.
@.@.@..@..@.
@.@.@..@..@.
@.@.@@@@@@@.
@.@.@.......
@.@.@.......
@@@.@.......
....@.....@.
....@.....@.
.....@@@@@@.
ENDCHAR
# Ng4 / Wu2 name of the state
STARTCHAR 5433
ENCODING 21555
SWIDTH 960 0
DWIDTH 12 0
BBX 12 12 0 -2
BITMAP
...@@@@@@...
.@.@....@...
.@.@....@...
.@.@@@@@@...
.@..........
.@@@@@@@@...
.@...@..@...
.....@..@...
@@@@@@@@@@@.
....@.@.....
..@@...@@...
@@.......@..
ENDCHAR
# chaau2 / chao1, chao3 'to quarrel, noisy'
STARTCHAR 5435
ENCODING 21557
SWIDTH 960 0
DWIDTH 12 0
BBX 12 12 0 -2
BITMAP
.......@....
.......@....
@@@....@@...
@.@..@.@.@..
@.@..@.@.@..
@.@..@.@..@.
@.@.@..@.@@.
@.@...@@.@..
@.@.....@...
@@@....@....
.....@@.....
...@@.......
ENDCHAR
# ni1, nei1 'this', ne1 / ne5 final particle for questions 'and ...?'
STARTCHAR 5462
ENCODING 21602
SWIDTH 960 0
DWIDTH 12 0
BBX 12 12 0 -2
BITMAP
............
....@@@@@@@.
@@@.@.....@.
@.@.@@@@@@@.
@.@.@.@.....
@.@.@.@.....
@.@.@.@..@@.
@.@.@.@@@...
@.@.@.@.....
@@@@..@...@.
...@..@...@.
..@....@@@@.
ENDCHAR
# jau1 / you1 'the bleating of the deer', interjection of surprise or fear
STARTCHAR 5466
ENCODING 21606
SWIDTH 960 0
DWIDTH 12 0
BBX 12 12 0 -2
BITMAP
.....@..@...
.....@..@...
@@@.@...@...
@.@.@.@@@@@.
@.@@..@.@.@.
@.@.@.@.@.@.
@.@..@..@.@.
@.@.@.@.@.@.
@@@.@..@@.@.
....@@@@@.@.
....@..@..@.
.......@.@@.
ENDCHAR
# gaa3 / ka1 ga1 used in phonetic transliteration like gaa3 fe1 / ka1 fei1 'coffee''
STARTCHAR 5496
ENCODING 21654
SWIDTH 960 0
DWIDTH 12 0
BBX 12 12 0 -2
BITMAP
....@.......
....@.......
@@@.@...@@@.
@.@@@@@.@.@.
@.@.@.@.@.@.
@.@.@.@.@.@.
@.@.@.@.@.@.
@.@.@.@.@.@.
@.@.@.@.@.@.
@.@.@.@.@.@.
@@@@..@.@@@.
..@..@......
ENDCHAR
# ji2 / yi2 an interjection of surprise or disapproval: 'well; why; hey'
STARTCHAR 54a6
ENCODING 21670
SWIDTH 960 0
DWIDTH 12 0
BBX 12 12 0 -2
BITMAP
.......@....
...@@@@@@@@.
@@@....@....
@.@.@@@@@@@.
@.@....@..@.
@.@.@@@@@@@.
@.@.@..@....
@.@.@@@@@@@.
@@@....@..@.
......@@.@@.
.....@..@...
...@@....@@.
ENDCHAR
# le2 le4 / lie3 lie5 'stretch mouth, grimace, grin'
STARTCHAR 54a7
ENCODING 21671
SWIDTH 960 0
DWIDTH 12 0
BBX 12 12 0 -2
BITMAP
..........@.
...@@@@@@.@.
....@...@.@.
@@@.@...@.@.
@.@.@@@.@.@.
@.@.@.@.@.@.
@.@.@@@.@.@.
@.@@.@@.@.@.
@@@..@..@.@.
....@.....@.
...@......@.
.@@......@@.
ENDCHAR
# mai6 'is not', mai4 'do not' (imperative), mai1 'microphone', mai1 / mi1 'meow'
STARTCHAR 54aa
ENCODING 21674
SWIDTH 960 0
DWIDTH 12 0
BBX 12 12 0 -2
BITMAP
.......@....
....@..@.@..
@@@..@.@.@..
@.@..@.@@...
@.@@@@@@@@@.
@.@...@@@...
@.@...@@@...
@.@..@.@.@..
@.@..@.@.@..
@@@.@..@..@.
.......@....
.......@....
ENDCHAR
# zaa1 / zan2, za2 'we; I, me'
STARTCHAR 54b1
ENCODING 21681
SWIDTH 960 0
DWIDTH 12 0
BBX 12 12 0 -2
BITMAP
.......@....
.......@....
......@.....
@@@@.@@@@@@.
@..@.@....@.
@..@.@....@.
@..@.@@@@@@.
@..@.@....@.
@..@.@....@.
@@@@.@@@@@@.
.....@....@.
.....@@@@@@.
ENDCHAR
# aai1 / ai1 'interjection of surprise and regret'
STARTCHAR 54ce
ENCODING 21710
SWIDTH 960 0
DWIDTH 12 0
BBX 12 12 0 -2
BITMAP
.....@..@...
...@@@@@@@@.
@@@..@..@...
@.@.........
@.@.@....@..
@.@.@....@..
@.@.@....@..
@.@..@..@...
@@@...@@....
.....@..@...
....@....@..
..@@......@@
ENDCHAR
# naa5/na3 Mandarin equivalent of bin1 'which?'
STARTCHAR 54ea
ENCODING 21738
SWIDTH 960 0
DWIDTH 12 0
BBX 12 12 0 -2
BITMAP
............
...@@@@.@@@.
@@@.@.@.@.@.
@.@.@.@.@.@.
@.@@@@@.@.@.
@.@.@.@.@@..
@.@.@.@.@.@.
@.@@@@@.@.@.
@@@.@.@.@.@.
....@.@.@@@.
....@.@.@...
...@.@@.@...
ENDCHAR
# hang1, hng6 / heng1, hng5 'snort; hum; humph'
STARTCHAR 54fc
ENCODING 21756
SWIDTH 960 0
DWIDTH 12 0
BBX 12 12 0 -2
BITMAP
.......@....
...@@@@@@@@.
@@@.........
@.@.@@@@@@..
@.@.@....@..
@.@@@@@@@@@.
@.@@......@.
@.@.@@@@@@..
@@@....@....
.......@....
.......@....
......@@....
ENDCHAR
# aai1 / ai1 'alas!'
STARTCHAR 5509
ENCODING 21769
SWIDTH 960 0
DWIDTH 12 0
BBX 12 12 0 -2
BITMAP
.......@....
.......@@...
@@@...@..@..
@.@..@@@@@@.
@.@..@....@.
@.@..@@@@@..
@.@.@..@....
@.@....@....
@@@.@@@@@@@.
......@@....
.....@..@...
...@@....@@.
ENDCHAR
# fu2 / hu3 'bluff; scare; tiger's roar'
STARTCHAR 552c
ENCODING 21804
SWIDTH 960 0
DWIDTH 12 0
BBX 12 12 0 -2
BITMAP
.......@....
.......@@@..
@@@....@....
@.@.@@@@@@@.
@.@.@.@...@.
@.@.@@@@@@..
@.@.@.@.....
@.@.@.@@@@@.
@@@.@.@.@...
...@..@.@...
...@.@..@.@.
..@.@....@@.
ENDCHAR
# jo1 / yo1, yu1 only in combinations
STARTCHAR 5537
ENCODING 21815
SWIDTH 960 0
DWIDTH 12 0
BBX 12 12 0 -2
BITMAP
......@.....
...@@@@@@@@.
@@@..@.@....
@.@.@..@@...
@.@.@@@..@..
@.@.@@@@@@..
@.@.@....@..
@.@.@@@@@@..
@.@.@....@..
@@@.@@@@@@..
....@....@..
....@...@@..
ENDCHAR
# aa / a final particle
STARTCHAR 554a
ENCODING 21834
SWIDTH 960 0
DWIDTH 12 0
BBX 12 12 0 -2
BITMAP
............
....@@@@@@@@
@@@.@.@...@.
@.@.@@....@.
@.@.@@..@@@.
@.@.@.@.@.@.
@.@.@.@.@.@.
@.@.@.@.@.@.
@@@.@.@.@@@.
....@@....@.
....@.....@.
....@....@@.
ENDCHAR
# kai2 / qi3 'open; start'
STARTCHAR 555f
ENCODING 21855
SWIDTH 960 0
DWIDTH 12 0
BBX 12 12 0 -2
BITMAP
......@.....
@@@@..@.....
......@@@@@.
.@@@..@..@..
.@.@..@..@..
.@.@.@.@.@..
.@@@.@.@@...
.@......@...
.@@@@..@@...
@.@.@..@.@..
@.@.@.@..@..
@.@@@.@...@.
ENDCHAR
# fe1 / fei1 used in compounds like gaa3 fe1 / ka1 fei1 'coffee'
STARTCHAR 5561
ENCODING 21857
SWIDTH 960 0
DWIDTH 12 0
BBX 12 12 0 -2
BITMAP
.....@.@....
.....@.@....
@@@@@@.@@@@.
@.@..@.@....
@.@..@.@....
@.@@@@.@@@@.
@.@..@.@....
@.@..@.@....
@.@@@@.@@@@.
@@@.@..@....
....@..@....
...@...@....
ENDCHAR
# sam6 mo1 / sha4 'what?'
STARTCHAR 5565
ENCODING 21861
SWIDTH 960 0
DWIDTH 12 0
BBX 12 12 0 -2
BITMAP
.......@....
.......@....
@@@@..@.@...
@..@@@.@.@@.
@..@.@@@@@..
@..@...@....
@..@@@@@@@@.
@..@........
@@@@.@@@@@..
.....@...@..
.....@...@..
.....@@@@@..
ENDCHAR
# laa1 / la1 makes something like imperative mood in Cantonese
STARTCHAR 5566
ENCODING 21862
SWIDTH 960 0
DWIDTH 12 0
BBX 12 12 0 -2
BITMAP
....@...@...
....@...@...
@@@.@...@...
@.@@@@@@@@@.
@.@.@..@.@..
@.@.@..@.@..
@.@.@@.@.@..
@.@@@..@.@..
@@@.@..@.@..
....@..@.@..
....@...@...
...@@.@@@@@.
ENDCHAR
# paak1 / pa1 'bang; crack; clap; clop; pop (pills)'
STARTCHAR 556a
ENCODING 21866
SWIDTH 960 0
DWIDTH 12 0
BBX 12 12 0 -2
BITMAP
....@....@..
....@....@..
@@@.@...@...
@.@@@@.@@@@.
@.@.@..@..@.
@.@.@..@..@.
@.@.@@.@@@@.
@.@@@..@..@.
@@@.@..@..@.
....@..@..@.
....@..@..@.
...@@..@@@@.
ENDCHAR
# wai3 / wei4 wei1 'hey, hello'
STARTCHAR 5582
ENCODING 21890
SWIDTH 960 0
DWIDTH 12 0
BBX 12 12 0 -2
BITMAP
............
....@@@@@@..
@@@.@.@..@..
@.@.@@@@@@..
@.@.@.@..@..
@.@.@@@@@@..
@.@.........
@.@@@@@@@@@.
@@@.@.@..@..
....@..@@...
....@.@..@..
...@@@....@.
ENDCHAR
# -- / o1 interjection of surprise
STARTCHAR 5594
ENCODING 21908
SWIDTH 960 0
DWIDTH 12 0
BBX 12 12 0 -2
BITMAP
............
....@@@@@@..
@@@.@....@..
@.@.@@@@@@..
@.@.@.......
@.@.@@@@@@@.
@.@.@.@.@@..
@.@.@@@@@.@.
@@@.@..@....
...@.@@@@@..
..@....@....
.@.@@@@@@@@.
ENDCHAR
# jo1 / yo1 'oh; ah; ho', jo1 / yo5 final particle to urge sb on
STARTCHAR 55b2
ENCODING 21938
SWIDTH 960 0
DWIDTH 12 0
BBX 12 12 0 -2
BITMAP
....@...@...
....@...@...
@@@@.@..@@@.
@.@@.@..@.@.
@.@.@..@..@.
@.@@..@...@.
@.@@@@@.@.@.
@.@.@...@.@.
@.@@@@....@.
@@@@@.@...@.
...@@.....@.
....@...@@..
ENDCHAR
# miu1 / miao1 'meow'
STARTCHAR 55b5
ENCODING 21941
SWIDTH 960 0
DWIDTH 12 0
BBX 12 12 0 -2
BITMAP
.....@...@..
....@@@@@@@.
@@@...@..@..
@.@...@..@..
@.@.........
@.@.@@@@@@@.
@.@.@..@..@.
@.@.@..@..@.
@@@.@@@@@@@.
....@..@..@.
....@..@..@.
....@@@@@@@.
ENDCHAR
# jyu6 / yu4 'explain; understand; analogy'
STARTCHAR 55bb
ENCODING 21947
SWIDTH 960 0
DWIDTH 12 0
BBX 12 12 0 -2
BITMAP
......@@....
.......@....
@@@...@.@...
@.@..@@@@@..
@.@.@.....@.
@.@@@@@.@.@@
@.@.@.@.@.@.
@.@.@@@.@.@.
@@@.@.@.@.@.
....@@@.@.@.
....@.@...@.
....@.@..@..
ENDCHAR
STARTCHAR 55ce
ENCODING 21966
SWIDTH 960 0
DWIDTH 12 0
BBX 12 12 0 -2
BITMAP
............
.....@@@@@..
@@@..@.@....
@.@..@@@@@..
@.@..@.@....
@.@..@@@@@..
@.@..@.@....
@.@..@@@@@@.
@@@.....@.@.
....@.@.@.@.
.@..@.@...@.
...@...@@@..
ENDCHAR
# hei1 / hei1 'hey', hoi1 / hai1 
STARTCHAR 55e8
ENCODING 21992
SWIDTH 960 0
DWIDTH 12 0
BBX 12 12 0 -2
BITMAP
...@..@.....
....@.@@@@@@
@@@@..@.....
@.@.@@@@@@@@
@.@.@.@.@.@.
@.@...@.@.@.
@.@...@@@@@@
@.@..@..@.@.
@@@..@..@.@.
...@.@@@@@@.
..@.......@.
.@......@@..
ENDCHAR
# ng2 ng5 ng6 / ng2 ng3 ng4 'eh? ; what! ; m-hm, uh-huh'
STARTCHAR 55ef
ENCODING 21999
SWIDTH 960 0
DWIDTH 12 0
BBX 12 12 0 -2
BITMAP
............
....@@@@@@..
@@@.@..@.@..
@.@.@@@@@@..
@.@.@.@.@@..
@.@.@@..@@..
@.@.@@@@@@..
@.@..@.@....
@@@@.@.@.@..
...@.@.@..@.
...@.@..@.@.
......@@@...
ENDCHAR
# gaa1 / ga1 'snap'; gaa4 / ga3 'eccentric; naughty'; Cant. ersatz for ge3
STARTCHAR 560e
ENCODING 22030
SWIDTH 960 0
DWIDTH 12 0
BBX 12 12 0 -2
BITMAP
...@@@@@@@@.
......@.....
@@@.@@@@@@..
@.@.@....@..
@.@.@@@@@@..
@.@.@....@..
@.@.@@@@@@..
@.@...@..@..
@.@@@@@@@@@.
@@@...@.@...
.....@@@..@.
...@@@..@@@.
ENDCHAR
<<<<<<< HEAD
=======
# dut1 'swipe a card', dyut1 'pout one's mouth; chubby; plump; obese', dut1 / du1 'toot; honk; beep'
STARTCHAR 561f
ENCODING 22047
SWIDTH 960 0
DWIDTH 12 0
BBX 12 12 0 -2
BITMAP
.....@......
...@@@@@@@@.
@@@..@.@@.@.
@.@..@@.@.@.
@.@@@@@@@@..
@.@.@@..@@..
@.@.@@@.@.@.
@.@@@.@.@.@.
@@@.@@@.@.@.
....@.@.@@..
....@.@.@...
....@@@.@...
ENDCHAR
>>>>>>> 720e462a
# hei1 / xi1 'mirthful, happy', interjection
STARTCHAR 563b
ENCODING 22075
SWIDTH 960 0
DWIDTH 12 0
BBX 12 12 0 -2
BITMAP
.......@....
....@@@@@@@.
.......@....
@@@.@@@@@@@.
@.@.@.....@.
@.@.@@@@@@@.
@.@..@...@..
@.@.@@@@@@@.
@.@.........
@@@.@@@@@@@.
....@.....@.
....@@@@@@@.
ENDCHAR
# hei1 / hei1 'be silent, be quier'
STARTCHAR 563f
ENCODING 22079
SWIDTH 960 0
DWIDTH 12 0
BBX 12 12 0 -2
BITMAP
............
....@@@@@...
....@.@.@...
@@@.@@@@@...
@.@.@.@.@...
@.@.@@@@@...
@.@...@.....
@.@.@@@@@...
@@@...@.....
...@@@@@@@..
...@.@.@.@..
..@..@..@.@.
ENDCHAR
# ok3 / e3 'nauseating; sickening'
STARTCHAR 5641
ENCODING 22081
SWIDTH 960 0
DWIDTH 12 0
BBX 12 12 0 -2
BITMAP
............
....@@@@@@@.
@@@...@.@...
@.@.@@@.@@@.
@.@.@.....@.
@.@.@@@.@@@.
@.@...@.@...
@.@.@@@@@@@.
@@@...@.....
....@.@.@.@.
...@..@...@.
.......@@@@.
ENDCHAR
# dong1 / dang1 onomatopoeia 'clang; jingle'
STARTCHAR 5679
ENCODING 22137
SWIDTH 960 0
DWIDTH 12 0
BBX 12 12 0 -2
BITMAP
....@..@..@.
.....@.@.@..
@@@.@@@@@@@.
@.@.@.....@.
@.@..@@@@@..
@.@..@...@..
@.@..@@@@@..
@.@.@@@@@@@.
@@@.@..@..@.
....@@@@@@@.
....@..@..@.
....@@@@@@@.
ENDCHAR
# lo1 lo4 lo3 / luo1 luo5 'repetitious', final particle
STARTCHAR 56c9
ENCODING 22217
SWIDTH 960 0
DWIDTH 12 0
BBX 12 12 0 -2
BITMAP
.............
....@@@@@@@@.
@@@.@.@..@.@.
@.@.@@@@@@@@.
@.@..@.@.@.@.
@.@@.@..@@@@.
@.@.@.@@@.@..
@.@@@@@.@@@@.
@@@.@.@.@.@..
...@@@..@@@@.
...@@.@.@.@..
....@...@@@@.
ENDCHAR
# saap3 / se4 - from compound laap6 saap6 / le4 se4 'rubbish'
STARTCHAR 573e
ENCODING 22334
SWIDTH 960 0
DWIDTH 12 0
BBX 12 12 0 -2
BITMAP
............
....@@@@@@..
..@...@..@..
..@...@.@...
@@@@..@.@@@.
..@...@...@.
..@...@@..@.
..@..@.@.@..
..@..@..@...
..@@@@..@@..
@@..@..@..@.
...@.@@....@
ENDCHAR
# laap6 / le4 - from compound laap6 saap6 / le4 se4 'rubbish'
STARTCHAR 5783
ENCODING 22403
SWIDTH 960 0
DWIDTH 12 0
BBX 12 12 0 -2
BITMAP
.......@....
..@....@....
..@....@....
@@@@@@@@@@@.
..@......@..
..@.@....@..
..@..@...@..
..@..@...@..
..@@..@.@...
@@....@.@...
.......@....
....@@@@@@@.
ENDCHAR
# kwaa1 / kua3 'collapse'
STARTCHAR 57ae
ENCODING 22446
SWIDTH 960 0
DWIDTH 12 0
BBX 12 12 0 -2
BITMAP
.......@....
..@....@....
..@.@@@@@@@.
@@@@..@.@...
..@..@@@@@..
..@.@.....@.
..@@@@@@@@.@
..@...@.....
..@@..@@@@..
@@...@...@..
.........@..
.......@@...
ENDCHAR
# zin3, din3 / dian4 '[v/n] cushion, pad; level up', din6 / dian4 'advance money for others', zin2 / dian4 '(air) cushion'
STARTCHAR 588a
ENCODING 22666
SWIDTH 960 0
DWIDTH 12 0
BBX 12 12 0 -2
BITMAP
..@...@.....
@@@@@@@@@...
..@...@.@...
@@@@@.@.@...
.@.@.@@.@...
@@@@@.@@@...
..@...@.@.@.
@@@@.@...@@.
..@..@......
.@@@@@@@@@..
.....@......
@@@@@@@@@@@.
ENDCHAR
# zang1 / zeng1 'increase; gain; add; augment; enlarge'
STARTCHAR 589e
ENCODING 22686
SWIDTH 960 0
DWIDTH 12 0
BBX 12 12 0 -2
BITMAP
.....@@.@@..
..@.@.....@.
..@.@@@@@@@.
..@.@@.@.@@.
@@@@@.@@@.@.
..@.@..@..@.
..@.@@@@@@@.
..@..@...@..
..@@.@@@@@..
@@...@...@..
.....@...@..
.....@@@@@..
ENDCHAR
# lek6, lik6 / li4 'hole, pit'
STARTCHAR 58e2
ENCODING 22754
SWIDTH 960 0
DWIDTH 12 0
BBX 12 12 0 -2
BITMAP
............
..@.@@@@@@@.
..@.@.@..@..
@@@@@@@@@@@.
..@.@.@.@@..
..@@@@@@.@@.
..@.@.@..@..
..@@@..@....
@@..@..@....
...@.@.@@@@.
..@..@.@....
....@@@@@@@.
ENDCHAR
# gau2 / gou3 'enough'
STARTCHAR 5920
ENCODING 22816
SWIDTH 960 0
DWIDTH 12 0
BBX 12 12 0 -2
BITMAP
.@.....@....
.@@@..@@@@@.
@..@.@....@.
.@@.......@.
.@@...@@@.@.
@.@...@.@.@.
..@@@.@@@.@.
.@..@.....@.
@.@.@.....@.
...@......@.
.@@.......@.
@.......@@..
ENDCHAR
# naai5 / nai3 'breast, lady, milk'
STARTCHAR 5976
ENCODING 22902
SWIDTH 960 0
DWIDTH 12 0
BBX 12 12 0 -2
BITMAP
.@..........
.@..@@@@@...
.@...@..@...
@@@@@@..@...
.@.@.@..@...
.@.@.@..@@@.
.@.@.@..@.@.
@..@.@....@.
@@@..@....@.
..@.@.....@.
.@..@.....@.
@..@....@@..
ENDCHAR
# taa1 / ta1 Mandarin 'she'
STARTCHAR 5979
ENCODING 22905
SWIDTH 960 0
DWIDTH 12 0
BBX 12 12 0 -2
BITMAP
.@.....@....
.@...@.@....
.@...@.@....
@@@@@@.@@@..
.@.@.@@@.@..
.@.@.@.@.@..
.@.@.@.@.@..
@..@.@.@.@..
@@@..@.@@...
..@..@....@.
.@...@....@.
@.....@@@@@.
ENDCHAR
# nei4 / ni1 'lass; girl; maid; servant girl; little girl'
STARTCHAR 59ae
ENCODING 22958
SWIDTH 960 0
DWIDTH 12 0
BBX 12 12 0 -2
BITMAP
.@..........
.@...@@@@@@.
.@...@....@.
@@@@.@....@.
.@.@.@@@@@@.
.@.@.@.@....
.@.@.@.@..@.
@..@.@.@@@..
@@@..@.@....
..@.@..@..@.
.@..@..@..@.
@..@....@@@.
ENDCHAR
# nei5 / ni3 'you' (female)
STARTCHAR 59b3
ENCODING 22963
SWIDTH 960 0
DWIDTH 12 0
BBX 12 12 0 -2
BITMAP
..@....@....
..@...@@@@@.
..@..@.@.@..
@@@@@..@....
.@.@...@....
.@.@..@@.@..
.@.@..@@.@..
@..@.@.@..@.
@@@@.@.@..@.
..@.@@.@..@.
.@...@.@..@.
@......@....
ENDCHAR
# zi2 / zi3 'elder sister'
STARTCHAR 59ca
ENCODING 22986
SWIDTH 960 0
DWIDTH 12 0
BBX 12 12 0 -2
BITMAP
.@......@@@.
.@...@@@@...
.@...@..@...
@@@@@@..@...
.@.@.@..@...
.@.@.@..@...
.@.@.@@@@@@.
@..@...@@.@.
@@@....@@.@.
..@...@.@.@.
.@...@..@@@.
@.......@...
ENDCHAR
# ting4 / ting2 'graceful'
STARTCHAR 5a77
ENCODING 23159
SWIDTH 960 0
DWIDTH 12 0
BBX 12 12 0 -2
BITMAP
.@......@...
.@...@@@@@@.
.@..........
@@@@@.@@@@..
.@.@..@..@..
.@.@.@@@@@@.
.@.@.@....@.
@..@..@@@@..
@@@.....@...
..@.....@...
.@......@...
@......@@...
ENDCHAR
<<<<<<< HEAD
=======
# paak3 / pa4 'kerchief', mak6 / mo4 'turban'
STARTCHAR 5e15
ENCODING 24085
SWIDTH 960 0
DWIDTH 12 0
BBX 12 12 0 -2
BITMAP
..@......@..
..@.....@...
..@...@@@@@.
@@@@@.@...@.
@.@.@.@...@.
@.@.@.@...@.
@.@.@.@@@@@.
@.@.@.@...@.
@.@@..@...@.
..@...@...@.
..@...@@@@@.
..@.........
ENDCHAR
>>>>>>> 720e462a
# bong1 / bang1 'help'
STARTCHAR 5e6b
ENCODING 24171
SWIDTH 960 0
DWIDTH 12 0
BBX 12 12 0 -2
BITMAP
..@......@..
@@@@@.@@@@@.
.@@@.@...@..
.@@@..@..@..
@@@@@...@@..
......@.....
...@@@@@@...
...@@@@@@...
......@.....
..@@@@@@@@@.
.@....@...@.
.@....@..@@.
ENDCHAR
# jin6 / yan4 'man of virtue and ability'
STARTCHAR 5f65
ENCODING 24421
SWIDTH 960 0
DWIDTH 12 0
BBX 12 12 0 -2
BITMAP
.....@......
.@@@@@@@@@@.
...@@..@@...
.....@@.....
...@@..@@...
..@@@@@@@@@@
..@...@@....
..@@@@..@@..
..@...@@....
.@.@@@...@@.
.@....@@@...
@.@@@@......
ENDCHAR
# zing1 / zheng1 'conscript'; zi2 / zhi3 musical note
STARTCHAR 5fb5
ENCODING 24501
SWIDTH 960 0
DWIDTH 12 0
BBX 12 12 0 -2
BITMAP
..@..@...@..
..@..@...@..
.@.@.@.@.@..
@..@.@.@.@@@
..@@@@@@@.@.
.@......@.@.
@@.@@@@@@.@.
.@.......@..
.@.@@@@..@..
.@..@...@.@.
.@.@@@.@..@.
.@.@@.@....@
ENDCHAR
# dak1 / de2 'virtue'
STARTCHAR 5fb7
ENCODING 24503
SWIDTH 960 0
DWIDTH 12 0
BBX 12 12 0 -2
BITMAP
..@....@....
..@.@@@@@@@.
.@.@...@....
.@.@@@@@@@@.
@.@.@.@.@.@.
..@.@@@@@@@.
..@.........
.@@.@@@@@@@.
@.@..@.@.@..
..@.@@.@..@.
..@@.@...@@.
..@...@@@@..
ENDCHAR
# -- (nei5) / nin2 polite 'you' in Mandarin
STARTCHAR 60a8
ENCODING 24744
SWIDTH 960 0
DWIDTH 12 0
BBX 12 12 0 -2
BITMAP
...@.@......
...@.@@@@@@@
..@..@..@.@.
.@@.@...@...
@.@...@.@.@.
..@...@.@.@.
..@..@..@.@.
..@.....@...
...@.@......
.@.@..@..@..
@..@....@.@.
....@@@@@...
ENDCHAR
# dung2 / dong3 'understand'
STARTCHAR 61c2
ENCODING 25026
SWIDTH 960 0
DWIDTH 12 0
BBX 12 12 0 -2
BITMAP
.....@...@..
.@..@@@@@@@.
.@...@...@..
.@..@@@@@@@.
.@.....@....
.@..@@@@@@@.
@@.@.@.@.@..
@@.@.@@@@@..
.@...@.@.@..
.@..@@@@@@@.
.@.....@....
.@..@@@@@@@.
ENDCHAR
# nau2 / niu3 'turn round; sprain; seize'
STARTCHAR 626d
ENCODING 25197
SWIDTH 960 0
DWIDTH 12 0
BBX 12 12 0 -2
BITMAP
..@.........
..@.@@@@@...
@@@@.@..@...
..@..@..@...
..@..@..@...
..@@@@@@@@@.
@@@..@..@...
..@..@..@...
..@..@..@...
..@..@..@...
..@..@..@...
.@@@@@@@@@@.
ENDCHAR
# ce2 / che3 'to leave; to pull; to tear; to chat'
STARTCHAR 626f
ENCODING 25199
SWIDTH 960 0
DWIDTH 12 0
BBX 12 12 0 -2
BITMAP
..@....@....
..@....@....
@@@@@..@....
..@....@....
..@..@.@@@@.
..@@.@.@....
@@@..@.@....
..@..@.@....
..@..@.@....
..@..@.@....
..@..@.@....
.@@.@@@@@@@.
ENDCHAR
# paau1 / pao1 'throw; abandon'
STARTCHAR 62cb
ENCODING 25291
SWIDTH 960 0
DWIDTH 12 0
BBX 12 12 0 -2
BITMAP
.@..@.......
.@..@...@...
.@..@...@...
@@@@@@@@@@@.
.@..@.@.@.@.
.@..@.@.@.@.
.@@.@.@.@.@.
@@..@.@.@.@.
.@..@.@.@.@.
.@..@.@@.@@.
.@..@.@.....
@@.@...@@@@@
ENDCHAR
# ping3, ping1 / pin1 'to piece together, to join together, to stake all, adventurous, at the risk of one's life, to spell'
STARTCHAR 62fc
ENCODING 25340
SWIDTH 960 0
DWIDTH 12 0
BBX 12 12 0 -2
BITMAP
..@.@....@..
..@..@...@..
..@..@..@...
@@@@@@@@@@@.
..@..@..@...
..@..@..@...
..@@@@@@@@@@
@@@..@..@...
..@..@..@...
..@.@...@...
..@.@...@...
.@@@....@...
ENDCHAR
# waat3, waa1 / wa1 'dig; excavate; scoop; unearth; discover; dig out; ferret out; scratch with fingernails'
STARTCHAR 6316
ENCODING 25366
SWIDTH 960 0
DWIDTH 12 0
BBX 12 12 0 -2
BITMAP
..@....@....
..@....@....
..@.@@@@@@@.
@@@@@.@.@.@.
..@...@.@...
..@.@@...@@.
..@@........
@@@..@@@@@@.
..@.....@@@.
..@..@@@....
..@.@.....@.
.@@.@@@@@@@.
ENDCHAR
# zang1 / zheng1 'struggle; strive; make efforts', zaang6 / zheng4 'break away from; try to throw off; gorge; stuff with; fill with; earn/make (money)'
STARTCHAR 6399
ENCODING 25497
SWIDTH 960 0
DWIDTH 12 0
BBX 12 12 0 -2
BITMAP
.@.....@@@..
.@.@@@@.@...
@@@.@.@..@..
.@.@...@..@.
.@.@@@@@@@..
.@....@..@..
.@@@@@@@@@@.
@@....@..@..
.@.@@@@@@@..
.@....@.....
.@....@.....
@@...@@.....
ENDCHAR
# baai1 / bai1 'tear apart; rip up'
STARTCHAR 63b0
ENCODING 25520
SWIDTH 960 0
DWIDTH 12 0
BBX 12 12 0 -2
BITMAP
..@.@.@...@.
@@.@..@.@@..
.@.@..@..@..
@@@.....@@@.
.@.@@@@..@..
.@..@.@..@..
.@..@.@..@..
@@@.@.@.@@@.
.@..@.@..@..
.@..@.@..@..
.@..@.@..@..
@@.@.@@.@@..
ENDCHAR
# gaau2 / gao3 'carry on; set up'
STARTCHAR 641e
ENCODING 25630
SWIDTH 960 0
DWIDTH 12 0
BBX 12 12 0 -2
BITMAP
..@....@....
..@.@@@@@@@.
..@.........
@@@@.@@@@@..
..@..@...@..
..@..@@@@@..
..@@........
@@@.@@@@@@@.
..@.@.@@@.@.
..@.@.@.@.@.
..@.@.@@@.@.
.@@.@....@@.
ENDCHAR
# seot1 / shuai1 'tumble; plunge; smash; fling'
STARTCHAR 6454
ENCODING 25684
SWIDTH 960 0
DWIDTH 12 0
BBX 12 12 0 -2
BITMAP
..@....@....
..@.@@@@@@@.
..@....@....
@@@@@.@.@@..
..@..@.@..@.
..@.@.@.@@..
..@@.@@@@.@.
@@@....@....
..@..@@@@@@.
..@....@....
..@....@....
.@@....@....
ENDCHAR
# caang1 / cheng1 'prop up; support; prop open; unfurl; unfold', caang3 / cheng1 'back up; keep up'
STARTCHAR 6490
ENCODING 25744
SWIDTH 960 0
DWIDTH 12 0
BBX 12 12 0 -2
BITMAP
..@..@..@..@
..@...@.@.@.
..@..@@@@@@@
@@@@@@.@.@.@
..@....@@@..
..@.........
..@@.@@@@@@@
@@@...@...@.
..@..@@@@@@@
..@.....@.@.
..@....@..@.
.@@...@..@@.
ENDCHAR
# gim2 / jian3 'pick up; collect; gather'
STARTCHAR 64bf
ENCODING 25791
SWIDTH 960 0
DWIDTH 12 0
BBX 12 12 0 -2
BITMAP
.@....@.....
.@....@@....
.@...@..@...
@@@.@@@@@@..
.@.@......@.
.@@@@@.@@@.@
@@.@.@.@.@..
.@.@@@.@@@..
.@..@...@...
.@..@@..@@..
.@.@...@..@.
@@@...@.....
ENDCHAR
# gik1 / ji2 'strike; hit; attack; fight'
STARTCHAR 64ca
ENCODING 25802
SWIDTH 960 0
DWIDTH 12 0
BBX 12 12 0 -2
BITMAP
...@...@@@..
@@@@@@.@.@..
.@.@.@.@.@.@
@@@@@@@@@@@@
@..@.@.@.@..
@@@@@@.@@@..
......@...@@
..@@@@@@@...
......@.....
@@@@@@@@@@@.
......@.....
.....@@.....
ENDCHAR
# dong2 / dang3 'block; shelter; fender'; dong3 / dang4 in compound bing3 dang3, bing2 dang3 / bing4 dang4 'arrange'
STARTCHAR 64cb
ENCODING 25803
SWIDTH 960 0
DWIDTH 12 0
BBX 12 12 0 -2
BITMAP
..@.@..@..@.
..@..@.@.@..
..@.@@@@@@@.
@@@@@.....@.
..@...@@@@..
..@.@.@..@..
..@@..@@@@..
@@@.@@@@@@@.
..@..@.@..@.
..@..@@@@@@.
..@..@.@..@.
.@@..@@@@@@.
ENDCHAR
# king4 / qing2 'hold up'
STARTCHAR 64ce
ENCODING 25806
SWIDTH 960 0
DWIDTH 12 0
BBX 12 12 0 -2
BITMAP
.@..@...@...
@@@@@@.@@@@.
.@..@.@@..@.
@.@@@@.@.@..
.@@@.@..@...
.@.@.@@@.@@.
.@@.@..@@...
...@@@@.....
......@.....
@@@@@@@@@@@.
......@.....
.....@@.....
ENDCHAR
# lung5 / long3 'bring together; approach; add up'
STARTCHAR 650f
ENCODING 25871
SWIDTH 960 0
DWIDTH 12 0
BBX 12 12 0 -2
BITMAP
.@...@..@...
.@.@@@@@@@@.
.@..@.@.@...
@@@.@.@.@@@.
.@.@@@@@..@.
.@..@@@.@@@.
.@@.@.@.@...
@@..@@@.@@@.
.@..@.@.@...
.@..@@@.@@@.
.@..@.@.@..@
@@..@.@..@@@
ENDCHAR
# laan4 / lan2 'block; obstruct'
STARTCHAR 6514
ENCODING 25876
SWIDTH 960 0
DWIDTH 12 0
BBX 12 12 0 -2
BITMAP
..@.@@@.@@@.
..@.@.@.@.@.
..@.@@@.@@@.
@@@@@.@.@.@.
..@.@@@.@@@.
..@.@..@..@.
..@@@@@@@@@.
@@@.@@.@.@@.
..@.@@@@@@@.
..@.@.@@@.@.
..@.@@.@.@@.
.@@.@..@.@@.
ENDCHAR
# maan5/maan5*1 / wan3 'evening'
STARTCHAR 665a
ENCODING 26202
SWIDTH 960 0
DWIDTH 12 0
BBX 12 12 0 -2
BITMAP
......@.....
.....@@@@...
@@@.@..@....
@.@@@@@@@@..
@.@.@.@..@..
@@@.@.@..@..
@.@.@@@@@@..
@.@...@@....
@.@..@.@....
@@@.@..@..@.
...@...@..@.
..@.....@@@.
ENDCHAR
# do2, doe2 / duo3 'cluster (of flowers, clouds); earlobe'
STARTCHAR 6735
ENCODING 26421
SWIDTH 960 0
DWIDTH 12 0
BBX 12 12 0 -2
BITMAP
............
.@@@@@@@@...
.@......@...
.@......@.@.
@.......@@@.
.....@......
@@@@@@@@@@@.
.....@......
..@@.@.@@...
@@...@...@@.
.....@......
.....@......
ENDCHAR
# caa4 / cha2 'check; inspect; consult; look up'
STARTCHAR 67e5
ENCODING 26597
SWIDTH 960 0
DWIDTH 12 0
BBX 12 12 0 -2
BITMAP
.....@......
@@@@@@@@@@@.
....@@@.....
..@@.@.@@...
@@...@...@@.
..@@@@@@@...
..@.....@...
..@@@@@@@...
..@.....@...
..@@@@@@@...
............
@@@@@@@@@@@.
ENDCHAR
# coek3, zoek3 / zhuo1 'table'
STARTCHAR 684c
ENCODING 26700
SWIDTH 960 0
DWIDTH 12 0
BBX 12 12 0 -2
BITMAP
.....@......
.....@@@....
.....@......
.@@@@@@@@@..
.@.......@..
.@@@@@@@@@..
.@.......@..
.@@@@@@@@@..
.....@......
@@@@@@@@@@@.
...@@@@@....
@@@..@..@@@.
ENDCHAR
# fo2, po1 / ke1 classifier for plants, flowers and vegetables
STARTCHAR 68f5
ENCODING 26869
SWIDTH 960 0
DWIDTH 12 0
BBX 12 12 0 -2
BITMAP
..@..@@@@@@.
..@..@.@..@.
@@@@.@@@@@@.
..@..@.@..@.
.@@..@.@..@.
.@@..@@@@@@.
.@@@...@....
@.@.@@@@@@@.
..@...@@@...
..@..@.@.@..
..@.@..@..@.
..@....@....
ENDCHAR
# dong3 / dang3/4 'shelves, crosspiece, grade, stall', dong2 / dang3/4 'files, folders'
STARTCHAR 6a94
ENCODING 27284
SWIDTH 960 0
DWIDTH 12 0
BBX 12 12 0 -2
BITMAP
..@.@..@..@.
..@..@.@.@..
@@@@@@@@@@@.
..@.@.....@.
..@...@@@@..
.@@...@..@..
.@@@..@@@@..
@.@.@@@@@@@.
@.@.@@..@.@.
..@..@@@@@@.
..@..@..@.@.
..@..@@@@@@.
ENDCHAR
# bou6 / bu4 'step, pace; fortune'
STARTCHAR 6b65
ENCODING 27493
SWIDTH 960 0
DWIDTH 12 0
BBX 12 12 0 -2
BITMAP
.....@......
..@..@......
..@..@@@@...
..@..@......
..@..@......
@@@@@@@@@@@.
.....@......
..@..@......
.@..@@...@..
@......@@...
....@@@.....
.@@@........
ENDCHAR
# kei4 / qi2 'fork; divergent'
STARTCHAR 6b67
ENCODING 27495
SWIDTH 960 0
DWIDTH 12 0
BBX 12 12 0 -2
BITMAP
.......@....
..@....@....
..@..@@@@@@.
..@@@..@....
..@....@....
..@.@@@@@@..
@.@..@...@..
@.@...@.@...
@.@....@....
@.@...@.@...
@.@@.@...@..
@@..@.....@.
ENDCHAR
# seoi3 / sui4 'year; age (of a person); harvest'
STARTCHAR 6b72
ENCODING 27506
SWIDTH 960 0
DWIDTH 12 0
BBX 12 12 0 -2
BITMAP
......@.....
...@..@@@@..
...@..@.....
@@@@@@@@@@@.
.......@.@..
.@@@@@@@@@@.
.@.@@@.@....
.@.....@.@..
.@@@@@@@.@..
.@.@@.@.@.@.
.@@..@.@.@@.
@..@@.@...@.
ENDCHAR
# made it same as shinjitaj 6b74, as differences are hard to show
STARTCHAR 6b77
ENCODING 27511
SWIDTH 960 0
DWIDTH 12 0
BBX 12 12 0 -2
BITMAP
............
.@@@@@@@@@@.
.@..@...@...
.@@@@@.@@@@.
.@..@...@...
.@.@@@.@@@..
.@@.@.@.@.@.
.@..@.@.@...
.@.@..@.....
@..@..@@@@..
@..@..@.....
.@@@@@@@@@@.
ENDCHAR
# mui5 / mei3 'every'
STARTCHAR 6bcf
ENCODING 27599
SWIDTH 960 0
DWIDTH 12 0
BBX 12 12 0 -2
BITMAP
..@.........
..@@@@@@@@@.
.@..........
@..@@@@@@...
...@..@.@...
...@.@..@...
@@@@@@@@@@@.
..@..@..@...
..@.@...@...
.@@@@@@@@@@.
.@......@...
......@@....
ENDCHAR
<<<<<<< HEAD
=======
# joeng5 / yang3 'oxygen'
STARTCHAR 6c27
ENCODING 27687
SWIDTH 960 0
DWIDTH 12 0
BBX 12 12 0 -2
BITMAP
..@.........
..@@@@@@@@..
..@.........
.@.@@@@@....
@...........
.@@@@@@@@...
...@.@..@...
..@@@@@.@...
....@...@...
...@@@..@.@.
..@@@@@..@@.
....@.....@.
ENDCHAR
>>>>>>> 720e462a
# wu1 / wu1 'filthy, dirty, impure, polluted
STARTCHAR 6c61
ENCODING 27745
SWIDTH 960 0
DWIDTH 12 0
BBX 12 12 0 -2
BITMAP
.@...@@@@@@.
..@.........
....@@@@@@@@
@......@....
.@....@.....
....@@@@@@@.
..........@.
..@.......@.
.@........@.
.@........@.
@...@....@..
@...@@@@@...
ENDCHAR
# cham4 / chen2 'submerge, immerse, sink, deep, profound'
STARTCHAR 6c89
ENCODING 27785
SWIDTH 960 0
DWIDTH 12 0
BBX 12 12 0 -2
BITMAP
@...........
.@.@@@@@@@@.
...@......@.
@....@@@@...
.@...@..@...
.....@..@...
.....@..@...
..@..@..@...
.@...@..@...
.@..@...@.@.
@...@...@.@.
@..@.....@@.
ENDCHAR
# tou4 / tu2 surname
STARTCHAR 6d82
ENCODING 28034
SWIDTH 960 0
DWIDTH 12 0
BBX 12 12 0 -2
BITMAP
.@....@.....
..@...@@....
.....@..@...
@...@....@..
.@@@@@@@@.@.
......@.....
...@@@@@@@@.
..@...@.....
.@..@.@.@...
.@..@.@..@..
@..@..@...@.
@....@@.....
ENDCHAR
# leoi6 / lei4 'tears; teardrop'
STARTCHAR 6dda
ENCODING 28122
SWIDTH 960 0
DWIDTH 12 0
BBX 12 12 0 -2
BITMAP
.@..........
..@@@@@@@@..
...@........
...@@@@@@@..
@..@.....@..
.@.@@@@@@@..
...@...@....
..@@@@@@@@@.
.@.@...@....
.@.@..@.@...
@.@..@...@..
@..@@.....@.
ENDCHAR
# wan1 / wen1 'warm'
STARTCHAR 6eab
ENCODING 28331
SWIDTH 960 0
DWIDTH 12 0
BBX 12 12 0 -2
BITMAP
.@..........
..@.@@@@@...
....@.@.@...
@...@.@.@...
.@..@@.@@...
....@@@@@...
............
..@@@@@@@@..
.@.@.@.@.@..
.@.@.@.@.@..
@..@.@.@.@..
@.@@@@@@@@@.
ENDCHAR
# haau1, haau2 / kao3 'bake; roast'
STARTCHAR 70e4
ENCODING 28900
SWIDTH 960 0
DWIDTH 12 0
BBX 12 12 0 -2
BITMAP
..@....@....
..@....@..@.
..@..@@@@@..
.@@.@..@.@..
.@@@.@@@@@@.
@.@...@.....
@.@..@@@@@@.
..@.@.@.....
..@...@@@@..
.@.@.@...@..
.@..@....@..
@......@@...
ENDCHAR
# oi3 / ai4 'love' (simplified)
STARTCHAR 7231
ENCODING 29233
SWIDTH 960 0
DWIDTH 12 0
BBX 12 12 0 -2
BITMAP
.......@@@..
.@@@@@@.@...
...@.@.@....
@@@@@@@@@@@.
@....@....@.
@...@....@..
.@@@@@@@@...
..@.........
.@.@@@@@@...
....@..@....
.....@@.....
@@@@@..@@@@.
ENDCHAR
# baa1 / ba4 'father'
STARTCHAR 7238
ENCODING 29240
SWIDTH 960 0
DWIDTH 12 0
BBX 12 12 0 -2
BITMAP
....@.@@....
..@@....@@..
@@..@..@..@.
.....@@.....
.@@@@..@@@@.
............
@@@@@@@@@@@.
@....@....@.
@@@@@@@@@@@.
@...........
@.........@.
.@@@@@@@@@..
ENDCHAR
# taa1 / ta1 Mandarin 'it'
STARTCHAR 7260
ENCODING 29280
SWIDTH 960 0
DWIDTH 12 0
BBX 12 12 0 -2
BITMAP
...@...@....
.@.@.@.@....
.@.@.@.@....
.@@@@@.@@@..
@..@.@@@.@..
@..@.@.@.@..
...@@@.@.@..
..@@.@.@.@..
@@.@.@.@@...
...@.@....@.
...@.@....@.
...@..@@@@@.
ENDCHAR
# zong6 / zhuang3 'form; condition; certificate'
STARTCHAR 72c0
ENCODING 29376
SWIDTH 960 0
DWIDTH 12 0
BBX 12 12 0 -2
BITMAP
...@...@....
.@.@...@.@..
.@.@...@..@.
.@.@...@....
@@@@@@@@@@@.
...@...@....
@@@@...@....
.@.@..@.@...
.@.@..@.@...
.@.@.@...@..
@..@@....@..
...@......@.
ENDCHAR
# mui4 / mei2 'rose'
STARTCHAR 73ab
ENCODING 29611
SWIDTH 960 0
DWIDTH 12 0
BBX 12 12 0 -2
BITMAP
......@.....
@@@@@.@.....
..@...@.....
..@..@@@@@@.
..@..@...@..
@@@@@.@..@..
..@...@.@...
..@....@@...
..@@@..@....
@@....@.@...
.....@...@..
...@@.....@.
ENDCHAR
# caan2 / chan3 'bear offspring; produce; property'
STARTCHAR 7522
ENCODING 29986
SWIDTH 960 0
DWIDTH 12 0
BBX 12 12 0 -2
BITMAP
......@.....
.@@@@@@@@@@.
...@@..@@...
.....@@.....
....@..@@...
..@@@@@@@@@.
..@.@.@.....
..@.@@@@@@..
..@@..@.....
.@..@@@@@@..
@.....@.....
..@@@@@@@@@.
ENDCHAR
# lat1 / shuai3 'to lose; to get rid of; to leave behind'
STARTCHAR 7529
ENCODING 29993
SWIDTH 960 0
DWIDTH 12 0
BBX 12 12 0 -2
BITMAP
............
..@@@@@@@@@.
..@...@...@.
..@@@@@@@@@.
..@...@...@.
..@...@...@.
..@@@@@@@@@.
..@...@...@.
..@...@..@@.
..@...@.....
.@....@...@.
@......@@@@.
ENDCHAR
# jan5 / yin3 'addiction; habitual craving'
STARTCHAR 766e
ENCODING 30318
SWIDTH 960 0
DWIDTH 12 0
BBX 12 12 0 -2
BITMAP
......@.....
..@@@@@@@@@.
@.@.@@@..@@.
.@@.@.@@@@.@
..@.@.@@.@.@
..@.@@..@@@.
.@@.@.@.@@@@
@.@.@.@.@@@.
..@.@.@.....
.@..@@@.@.@.
.@..@..@@..@
@...@.@.@@@@
ENDCHAR
# zung3 / zhong4 'many; numerous; innumerable; crowd; multitude; mass'
STARTCHAR 773e
ENCODING 30526
SWIDTH 960 0
DWIDTH 12 0
BBX 12 12 0 -2
BITMAP
............
@@@@@@@@@@@.
@..@...@..@.
@..@...@..@.
@@@@@@@@@@@.
.......@@...
....@@@.....
.@@@.@...@..
..@..@...@..
.@@..@..@@..
@..@.@.@..@.
.....@......
ENDCHAR
# zaang1, zang1 / zheng1 'open (the eyes)'
STARTCHAR 775c
ENCODING 30556
SWIDTH 960 0
DWIDTH 12 0
BBX 12 12 0 -2
BITMAP
.......@@@..
@@@@.@@.@...
@..@.@@..@..
@..@@..@..@.
@@@@@@@@@@..
@..@..@..@..
@..@@@@@@@@.
@@@@..@..@..
@..@@@@@@@..
@..@..@.....
@@@@..@.....
.....@@.....
ENDCHAR
# ciu4 / qiao2 'glance at, look at, see'
STARTCHAR 77a7
ENCODING 30631
SWIDTH 960 0
DWIDTH 12 0
BBX 12 12 0 -2
BITMAP
......@..@..
@@@@..@.@...
@..@.@@@@@@.
@..@@@..@...
@@@@.@@@@@@.
@..@.@..@...
@..@.@@@@@@.
@@@@.@..@...
@..@.@@@@@@.
@..@........
@@@@.@@.@.@.
....@..@.@.@
ENDCHAR
# ham2 / kan3 'hack; chop; cut; fell'
STARTCHAR 780d
ENCODING 30733
SWIDTH 960 0
DWIDTH 12 0
BBX 12 12 0 -2
BITMAP
......@.....
@@@@...@.....
.@....@@@@@.
.@...@....@.
@....@.@.@..
@@@@@..@....
.@.@...@....
.@.@...@....
.@.@..@.@...
.@@@..@.@...
.....@...@..
...@@.....@.
ENDCHAR
# zaap3 / za2 'ram; pound at'
STARTCHAR 7838
ENCODING 30776
SWIDTH 960 0
DWIDTH 12 0
BBX 12 12 0 -2
BITMAP
.............
@@@@@@@@@@@.
..@..@..@...
..@..@..@...
.@...@@@@@@.
.@@@.@@.@.@.
@@.@.@@.@.@.
.@.@.@@.@.@.
.@.@.@@.@.@.
.@.@.@..@...
.@@@.@..@...
.....@@@@@@.
ENDCHAR
# dip6 / die2 'plate', dip6*2 / die2 'CD'
STARTCHAR 789f
ENCODING 30879
SWIDTH 960 0
DWIDTH 12 0
BBX 12 12 0 -2
BITMAP
.....@.@.@..
@@@@.@.@.@..
..@.@@@@@@@.
..@..@.@.@..
.@...@.@@@..
.@@@.@......
@@.@.@@@@@@.
.@.@...@....
.@.@@@@@@@@.
.@@@..@@@...
....@@.@.@@.
.......@....
ENDCHAR
# pung3 / peng4 'bump against'
STARTCHAR 78b0
ENCODING 30896
SWIDTH 960 0
DWIDTH 12 0
BBX 12 12 0 -2
BITMAP
.....@...@..
......@.@...
@@@@@@@@@@@.
..@...@.@...
..@...@.@...
.@..@.@.@.@.
.@@@@.@.@.@.
@@.@@.@.@.@.
.@.@@@@.@@@.
.@.@..@.@...
.@@@..@.@...
....@@@@@@@.
ENDCHAR
# taan3 / tan4 'carbon'
STARTCHAR 78b3
ENCODING 30899
SWIDTH 960 0
DWIDTH 12 0
BBX 12 12 0 -2
BITMAP
......@.@.@.
@@@@@.@.@.@.
..@...@@@@@.
..@.........
.@...@@@@@@.
.@@@.@@.@.@.
@@.@.@@.@.@.
.@.@.@@.@.@.
.@.@.@.@@@..
.@.@.@.@.@..
.@@@@.@...@.
.....@....@.
ENDCHAR
# taa1 / ta1 Mandarin 'she, he' about gods
STARTCHAR 7942
ENCODING 31042
SWIDTH 960 0
DWIDTH 12 0
BBX 12 12 0 -2
BITMAP
..@....@....
..@..@.@....
@@@@.@.@....
...@.@.@@@..
..@..@@@.@..
..@@.@.@.@..
.@@..@.@.@..
@.@..@.@.@..
..@..@.@@...
..@..@....@.
..@..@....@.
..@...@@@@@.
ENDCHAR
# sou1 / su1 'revive'
STARTCHAR 7a4c
ENCODING 31308
SWIDTH 960 0
DWIDTH 12 0
BBX 12 12 0 -2
BITMAP
..@......@@.
..@@@.@@@...
.@.@....@...
@@@@@.@@@@@.
@.@.@...@@..
@@@@@..@@.@.
@.@.@..@@...
@@@@@.@.@...
...@....@...
.@@.@...@...
.@.@....@...
@.......@...
ENDCHAR
# jyu6, joek6 / yu4 'appeal; plead'
STARTCHAR 7c72
ENCODING 31858
SWIDTH 960 0
DWIDTH 12 0
BBX 12 12 0 -2
BITMAP
.@....@.....
.@@@@.@@@@@.
@.@@.@..@...
..@.@...@@@.
.@@@@@...@..
@.....@.@@@.
@@@@@@@.@.@.
@.@.@.@.@@@.
@@@@@@@.@.@.
.@.@@.@.@@@.
.@@@@@@..@@.
.@.@@.@.@..@
ENDCHAR
# gou1 / gao1 'cakes; pastry; steamed dumplings'
STARTCHAR 7cd5
ENCODING 31957
SWIDTH 960 0
DWIDTH 12 0
BBX 12 12 0 -2
BITMAP
..@...@...@.
@.@.@..@.@..
.@@@.@@@@@@.
..@.....@...
@@@@@...@...
..@...@@@@@.
.@@.....@...
.@@@....@...
@.@.@@@@@@@.
@.@..@@.@...
..@.@.@.@.@.
..@.@.@.@.@.
ENDCHAR
# zyut6 / jue2 'cut off; exhaust; superb; desperate'
STARTCHAR 7d55
ENCODING 32085
SWIDTH 960 0
DWIDTH 12 0
BBX 12 12 0 -2
BITMAP
..@..@@@@@..
..@....@.@..
@@.@.@@..@..
.@.@........
..@..@@@@@..
.@.@.@.@.@..
@@@@@@.@.@..
..@..@@@@@..
@.@@.@......
@.@.@@....@.
@.@..@....@.
..@...@@@@@.
ENDCHAR
# luk6 / lv4 'green'
STARTCHAR 7da0
ENCODING 32160
SWIDTH 960 0
DWIDTH 12 0
BBX 12 12 0 -2
BITMAP
..@......@..
..@.....@@@.
@@.@...@..@.
.@.@...@@@..
..@.....@...
.@.@.@@@@@@.
@@@@@..@.@..
..@..@.@.@..
@.@@..@@@...
@.@..@.@.@..
@.@.@..@..@.
..@...@@....
ENDCHAR
# jyun4 / yuan2 'edge; cause; destiny'
STARTCHAR 7de3
ENCODING 32227
SWIDTH 960 0
DWIDTH 12 0
BBX 12 12 0 -2
BITMAP
..@....@....
..@...@.@@..
@@.@.@@@@...
.@.@...@....
..@..@@@@@@.
.@.@..@@..@.
@@@@@@.@.@..
..@...@.@...
@.@@.@.@@@..
@.@.@.@.@.@.
@.@..@..@...
..@....@@...
ENDCHAR
# giu2 / jiao3 'pay; capture'; zoek3 / zhuo2 silk string tied to an arrow for shooting birds
STARTCHAR 7e73
ENCODING 32371
SWIDTH 960 0
DWIDTH 12 0
BBX 12 12 0 -2
BITMAP
..@..@......
..@.@@@.@...
@@.@@.@.@...
.@.@@@@.@@@.
..@.@.@.@.@.
.@.@@@@@..@.
@@@@.@.@@.@.
..@.@@@@.@..
@.@@.@...@..
@.@.@@@..@..
@.@.@.@.@.@.
..@@.@@@...@
ENDCHAR
# saa2 / shua3 'play (with); amuse'
STARTCHAR 800d
ENCODING 32781
SWIDTH 960 0
DWIDTH 12 0
BBX 12 12 0 -2
BITMAP
............
@@@@@@@@@@@.
...@........
.@@@@@@@@@..
.@..@.@..@..
.@..@.@.@@..
....@.......
@@@@@@@@@@@.
...@...@....
..@@..@.....
....@@@.....
.@@@...@@...
ENDCHAR
# tyut3 / tuo1 'take off; remove; leave; omit'
STARTCHAR 812b
ENCODING 33067
SWIDTH 960 0
DWIDTH 12 0
BBX 12 12 0 -2
BITMAP
......@@.@..
.@@@..@..@..
.@.@.@....@.
.@.@.@@@@@..
.@@@.@...@..
.@.@.@...@..
.@.@.@@@@@..
.@@@..@.@...
.@.@..@.@...
.@.@..@.@.@.
.@.@.@..@.@.
@.@@.@...@@.
ENDCHAR
# goek3 / jiao3 'foot, feet'
STARTCHAR 8173
ENCODING 33139
SWIDTH 960 0
DWIDTH 12 0
BBX 12 12 0 -2
BITMAP
............
@@@.@.@.@@@.
@.@@...@@.@.
@.@..@..@.@.
@@@..@..@.@.
@.@.@.@.@.@.
@.@@...@@.@.
@@@.@@@.@.@.
@.@.@.@.@@..
@.@.@.@.@...
@.@.@.@.@...
@.@.@@@.@...
ENDCHAR
# heoi1 / xu1 'false; deceptive; empty; weak'
STARTCHAR 865b
ENCODING 34395
SWIDTH 960 0
DWIDTH 12 0
BBX 12 12 0 -2
BITMAP
.....@......
.....@@@@...
.....@......
.@@@@@@@@@@.
.@..@.....@.
.@@@@@@@@...
.@..@....@..
.@...@@@@@..
.@@.@.@.@...
.@@@@.@@@...
@...@.@.....
.@@@@@@@@@@.
ENDCHAR
# maa5 / ma3 'ant, leech'; maa1 / ma1 'dragonfly', maa6 / ma4 'locust'
STARTCHAR 879e
ENCODING 34718
SWIDTH 960 0
DWIDTH 12 0
BBX 12 12 0 -2
BITMAP
..@.........
..@...@@@@@.
..@...@..@..
@@@@@.@@@@@.
@.@.@.@..@..
@.@.@.@@@@@.
@@@@@.@..@..
..@...@@@@@.
..@.@...@.@.
..@@@.@.@.@.
@@..@.@...@.
...@...@@@..
ENDCHAR
# zoeng1 / zhang1 'cockroach'
STARTCHAR 87d1
ENCODING 34769
SWIDTH 960 0
DWIDTH 12 0
BBX 12 12 0 -2
BITMAP
..@....@....
..@..@@@@@@.
@@@@@.@.@...
@.@.@@@@@@@.
@.@.@@...@..
@@@@@@@@@@..
..@..@...@..
..@@.@@@@@..
..@.@..@....
..@@@@@@@@@.
@@.....@....
.......@....
ENDCHAR
# fu3 / ku4 'trousers, pants'
STARTCHAR 8932
ENCODING 35122
SWIDTH 960 0
DWIDTH 12 0
BBX 12 12 0 -2
BITMAP
.@......@...
.@..@@@@@@@.
@@@.@...@...
..@.@@@@@@@@
..@.@.@.@.@.
.@..@.@@@@@.
.@..@.@.@.@.
@@@.@.@@@@@.
.@..@...@...
.@.@.@@@@@@@
.@.@....@...
.@......@...
ENDCHAR
# gwing2 / xiong4 'to spy', hing3 / xiong4 'to give information'
STARTCHAR 8a57
ENCODING 35415
SWIDTH 960 0
DWIDTH 12 0
BBX 12 12 0 -2
BITMAP
.@@@........
.....@@@@@@.
@@@@.@....@.
.....@....@.
.@@@.@@@@.@.
.....@@.@.@.
.@@@.@@.@.@.
.....@@.@.@.
@@@@.@@@@.@.
@..@.@....@.
@..@.@....@.
@@@@.@...@@.
ENDCHAR
# syut3 / shuo1 'say'
STARTCHAR 8aaa
ENCODING 35498
SWIDTH 960 0
DWIDTH 12 0
BBX 12 12 0 -2
BITMAP
.@@...@.@@..
......@..@..
@@@@.@....@.
.....@@@@@..
.@@@.@...@..
.....@...@..
.@@@.@@@@@..
......@.@...
@@@@..@.@...
@..@..@.@.@.
@..@.@..@.@.
@@@@@....@@.
ENDCHAR
# fong1 / huang3 'lie; false'
STARTCHAR 8b0a
ENCODING 35594
SWIDTH 960 0
DWIDTH 12 0
BBX 12 12 0 -2
BITMAP
.@@..@...@..
....@@@@@@@.
@@@@.@...@..
.......@....
.@@..@@@@@@.
.....@......
.@@...@@@@..
.....@.@.@..
@@@@.@.@.@..
@..@.@.@.@..
@..@.@.@.@..
@@@@@.....@.
ENDCHAR
# jim6 / yan4 'beautiful; sexy; voluptuous'
STARTCHAR 8c54
ENCODING 35924
SWIDTH 960 0
DWIDTH 12 0
BBX 12 12 0 -2
BITMAP
@.@.@...@...
@@@@@.@@@@@.
@.@.@...@...
@@@@@@@@@@@.
........@...
@@@@@@.@..@.
.@@@@.@@@@@.
.@..@.......
.@@@@.@@@@@.
.@..@.@.@.@.
..@.@@@.@.@.
@@@@..@@@@@.
ENDCHAR
# maau1 / mao1 'cat'
STARTCHAR 8c93
ENCODING 35987
SWIDTH 960 0
DWIDTH 12 0
BBX 12 12 0 -2
BITMAP
..@@.@...@..
@@.@@@@@@@@.
@.@..@..@...
.@...@..@...
@@.@@@@@@@@.
.@@.@..@..@.
@.@@@..@..@.
.@@.@@@@@@@.
@.@.@..@..@.
.@@.@..@..@.
@.@.@@@@@@@.
@@..........
ENDCHAR
# laai6 / lai4 'rely on; blame sb wrongly; family name'
STARTCHAR 8cf4
ENCODING 36084
SWIDTH 960 0
DWIDTH 12 0
BBX 12 12 0 -2
BITMAP
..@...@@@@@.
..@....@..@.
@@@@@.@..@@.
..@...@@@@@.
@@@@@.@...@.
@.@.@.@@@@@.
@.@.@.@...@.
@@@@@.@@@@@.
..@@..@...@.
.@@.@.@@@@@.
@.@...@@..@.
..@.@@.....@
ENDCHAR
# gon2 / gan3 'hurry after; catch up with; drive away'
STARTCHAR 8d95
ENCODING 36245
SWIDTH 960 0
DWIDTH 12 0
BBX 12 12 0 -2
BITMAP
...@........
...@..@@@@@.
.@@@@@@...@.
...@..@@@@@.
@@@@@@@...@.
...@..@@@@@.
.@.@........
.@.@@@@@@@@.
.@@@....@...
.@.@...@@@@.
@...@@..@...
@.....@@@@@@
ENDCHAR
# tong3 / tang4 'round trip; sliding'
STARTCHAR 8d9f
ENCODING 36255
SWIDTH 960 0
DWIDTH 12 0
BBX 12 12 0 -2
BITMAP
..@..@..@.@.
..@...@.@.@.
@@@@@..@@@..
..@...@@@@@.
..@...@...@.
@@@@@.@@@@@.
..@...@@.@@.
@.@@@@@@@@@.
@@@.@.@...@.
@.@...@..@@.
@..@@.......
@....@@@@@@@
ENDCHAR
# paau2 / pao3 'run'
STARTCHAR 8dd1
ENCODING 36305
SWIDTH 960 0
DWIDTH 12 0
BBX 12 12 0 -2
BITMAP
......@.....
@@@@..@.....
@..@..@@@@@.
@..@.@....@.
@@@@@.@@@.@.
..@...@.@.@.
@.@@..@.@.@.
@.@...@@@.@.
@.@...@.@@..
@.@@@.@.....
@@@...@....@
@.@....@@@@@
ENDCHAR
# tek3 / ti1 'kick'
STARTCHAR 8e22
ENCODING 36386
SWIDTH 960 0
DWIDTH 12 0
BBX 12 12 0 -2
BITMAP
............
@@@@.@@@@@..
@..@.@...@..
@..@.@@@@@..
@@@@.@...@..
..@..@@@@@..
@.@....@....
@.@@..@@@@@.
@.@..@@.@.@.
@.@@@.@.@.@.
@@@..@.@..@.
@.......@@..
ENDCHAR
# caai2, jaai2 / cai3 'step on; demean; peddle'
STARTCHAR 8e29
ENCODING 36393
SWIDTH 960 0
DWIDTH 12 0
BBX 12 12 0 -2
BITMAP
.........@@.
@@@@.@@@@@..
@..@.@.@..@.
@..@.@..@.@.
@@@@@...@...
..@.@..@....
@.@.@@@@@@@.
@.@@@..@....
@.@...@@@...
@.@@@@.@.@..
@@@.@..@..@.
@......@....
ENDCHAR
# do2 / duo3 'dodge; hide onself'
STARTCHAR 8eb2
ENCODING 36530
SWIDTH 960 0
DWIDTH 12 0
BBX 12 12 0 -2
BITMAP
..@...@@@@..
.@@@@.@..@..
.@..@.@..@.@
.@@@@@...@@@
.@..@..@....
.@@@@..@....
.@..@@@@@@@.
@@@@@.@@@...
...@@.@@@...
..@.@@.@.@..
@@..@@.@.@..
...@@..@..@.
ENDCHAR
# tong2 / tang3 'lie; recline'
STARTCHAR 8eba
ENCODING 36538
SWIDTH 960 0
DWIDTH 12 0
BBX 12 12 0 -2
BITMAP
.@.....@....
@@@.@..@..@.
@.@..@.@.@..
@@@...@@@...
@.@.@@@@@@@.
@@@.@.....@.
@.@.@.@@@.@.
@@@.@.@.@.@.
.@@.@.@.@.@.
@.@.@.@@@.@.
..@.@.....@.
.@@.@....@@.
ENDCHAR
# baan6 / ban4 'manage; handle; deal with'
STARTCHAR 8fa6
ENCODING 36774
SWIDTH 960 0
DWIDTH 12 0
BBX 12 12 0 -2
BITMAP
..@..@...@..
@@@@.@..@@@.
.@.@.@..@.@.
.@.@@@@@@.@.
@@@@.@.@@@@.
..@..@.@.@..
..@..@.@.@..
@@@@.@.@@@@.
..@..@.@.@..
..@..@.@.@..
.@..@..@.@..
@..@..@@.@..
ENDCHAR
# gwaang6 / guang4 'stroll; stumble'
STARTCHAR 901b
ENCODING 36891
SWIDTH 960 0
DWIDTH 12 0
BBX 12 12 0 -2
BITMAP
.@....@.....
..@..@.@@@@.
@...@...@...
.@...@..@...
.....@@.@...
@@@..@.@@@@.
..@.@@..@...
..@..@..@...
..@..@..@...
..@.@.@@@@@.
.@.@@.......
@....@@@@@@@
ENDCHAR
# gok3, kok3 / hao3, shi4 surname; place in modern Shanxi
STARTCHAR 90dd
ENCODING 37085
SWIDTH 960 0
DWIDTH 12 0
BBX 12 12 0 -2
BITMAP
...@...@@@..
...@...@.@..
.@@@@@.@.@..
...@...@@...
@@@@@@@@.@..
..@.@..@..@.
..@.@..@..@.
.@@.@@.@..@.
@.@.@.@@@@..
..@.@.@@....
.@..@..@....
.@..@..@....
ENDCHAR
# hoeng1 / xiang1 'village; hometown; township'
STARTCHAR 9109
ENCODING 37129
SWIDTH 960 0
DWIDTH 12 0
BBX 12 12 0 -2
BITMAP
.@...@......
.@..@@@.@@@.
@.@.@.@.@.@.
.@@.@@@.@.@.
..@.@.@.@@..
.@..@@@.@.@.
@.@.@...@..@
@@@.@@..@..@
..@.@.@.@..@
..@.@@.@@@@.
.@..@..@@...
@.......@...
ENDCHAR
# luk6 / lu4 'copy; write down; record'
STARTCHAR 9304
ENCODING 37636
SWIDTH 960 0
DWIDTH 12 0
BBX 12 12 0 -2
BITMAP
..@....@....
..@...@@@@@.
.@.@..@..@..
.@..@@@@@@..
@@@@@....@..
..@..@@@@@@.
@@@@@..@.@..
..@..@.@@...
@.@@..@@@...
.@@.@@.@.@..
..@@...@..@.
@@....@@....
ENDCHAR
# biu1 / biao3 'a watch; meter'
STARTCHAR 9336
ENCODING 37686
SWIDTH 960 0
DWIDTH 12 0
BBX 12 12 0 -2
BITMAP
..@.....@...
..@...@@@@@.
.@.@....@...
.@..@.@@@@@.
@@@@@@..@...
..@..@@@@@@.
@@@@@...@..@
..@.@..@@.@.
@.@@..@.@@..
.@@.@...@@..
..@@....@.@.
@@....@@..@.
ENDCHAR
# haan4 / xian2 'idle, unoccupied, leisure, free time'
STARTCHAR 9592
ENCODING 38290
SWIDTH 960 0
DWIDTH 12 0
BBX 12 12 0 -2
BITMAP
@@@@@.@@@@@.
@...@.@...@.
@@@@@.@@@@@.
@...@.@...@.
@@@@@.@@@@@.
@..@@@@@..@.
@..@...@..@.
@..@@@@@..@.
@..@...@..@.
@..@@@@@..@.
@..@...@..@.
@.@...@@.@@.
ENDCHAR
# Man5 / Min3 'Fujian'
STARTCHAR 95a9
ENCODING 38313
SWIDTH 960 0
DWIDTH 12 0
BBX 12 12 0 -2
BITMAP
@@@@@.@@@@@.
@...@.@...@.
@@@@@.@@@@@.
@...@.@...@.
@@@@@.@@@@@.
@....@....@.
@..@@@@@..@.
@..@.@.@..@.
@..@@@@@..@.
@....@.@..@.
@....@@@@.@.
@.@@@....@@.
ENDCHAR
# jyut6 / yue4 'review; read; experience'
STARTCHAR 95b1
ENCODING 38321
SWIDTH 960 0
DWIDTH 12 0
BBX 12 12 0 -2
BITMAP
@@@@@.@@@@@.
@...@.@...@.
@@@@@.@@@@@.
@...@.@...@.
@@@@@.@@@@@.
@..@@.@@..@.
@.@.....@.@.
@..@@@@@..@.
@..@...@..@.
@..@@@@@..@.
@...@.@...@.
@.@@..@@.@@.
ENDCHAR
# baan2 / ban3 'boss'
STARTCHAR 95c6
ENCODING 38342
SWIDTH 960 0
DWIDTH 12 0
BBX 12 12 0 -2
BITMAP
@@@@@.@@@@@.
@...@.@...@.
@@@@@.@@@@@.
@...@.@...@.
@@@@@.@@@@@.
@.@@@@@@@.@.
@.@.....@.@.
@.@@@@@@@.@.
@.........@.
@.@@@.@@@.@.
@.@.@.@.@.@.
@.@@@.@@@@@.
ENDCHAR
# gai1 / ji1 'chicken'
STARTCHAR 96de
ENCODING 38622
SWIDTH 960 0
DWIDTH 12 0
BBX 12 12 0 -2
BITMAP
...@@..@..@.
@@@@...@.@..
@.@.@.@@@@@.
..@..@@.@...
@@.@@.@.@...
..@.@.@@@@@.
@@@@@.@.@...
..@...@.@...
@@@@@.@@@@@.
..@@..@.@...
.@..@.@.@...
@.....@@@@@.
ENDCHAR
# mui4 / mei2 'mildew; mould'
STARTCHAR 9709
ENCODING 38665
SWIDTH 960 0
DWIDTH 12 0
BBX 12 12 0 -2
BITMAP
.@@@@@@@@@..
.....@......
@@@@@@@@@@@.
@.@..@.@..@.
@..@.@..@.@.
.@@@@@@@@@@.
@.@@@@@@@...
..@..@..@...
@@@@@@@@@@@.
.@..@...@...
.@@@@@@@@@..
......@@....
ENDCHAR
# wai3 / wei4 'feed'
STARTCHAR 9935
ENCODING 39221
SWIDTH 960 0
DWIDTH 12 0
BBX 12 12 0 -2
BITMAP
..@.........
..@@..@@@@@.
.@..@.@.@.@.
@.@@..@@@@@.
.@@@@.@.@.@.
.@..@@@@@@@.
.@@@@.......
.@...@@@@@@.
.@@@.@.@.@..
.@...@..@...
.@@@@@@@.@..
.@..@@....@.
ENDCHAR
# zong1 / zang1 'dirty; unclean'
STARTCHAR 9ad2
ENCODING 39634
SWIDTH 960 0
DWIDTH 12 0
BBX 12 12 0 -2
BITMAP
.@@@..@..@..
.@.@.@@@@@@.
.@@@..@..@..
@@@@@@@@@@@.
@...@.@..@..
.@@@.@@@.@@.
.@.@.@.@.@..
.@@@.@@..@@.
.@.@..@..@..
.@@@.@@@@@@.
.@.@..@..@..
.@.@.@...@..
ENDCHAR
# min6 / mian4 'noodles; (wheat) flour; dough'
STARTCHAR 9eb5
ENCODING 40629
SWIDTH 960 0
DWIDTH 12 0
BBX 12 12 0 -2
BITMAP
..@..@@@@@@@.
@@@@@@..@...
..@.@..@....
.@@.@@@@@@@.
.@@@@.@.@.@.
@.@.@.@@@.@.
..@@@.@.@.@.
..@.@.@@@.@.
.@@.@.@.@.@.
@..@@@@@@@@.
..@.@@......
@@....@@@@@@
ENDCHAR
# wong4 / huang2 'yellow'
STARTCHAR 9ec3
ENCODING 40643
SWIDTH 960 0
DWIDTH 12 0
BBX 12 12 0 -2
BITMAP
...@...@....
.@@@@@@@@@..
...@...@....
@@@@@@@@@@@.
.....@......
..@@@@@@@...
..@..@..@...
..@@@@@@@...
..@..@..@...
..@@@@@@@...
...@...@@...
@@@......@@.
ENDCHAR
# haak1 'black'
STARTCHAR 9ed1
ENCODING 40657
SWIDTH 960 0
DWIDTH 12 0
BBX 12 12 0 -2
BITMAP
............
.@@@@@@@@...
.@@.@..@@...
.@.@@@@.@...
.@..@...@...
.@@@@@@@@...
....@.......
.@@@@@@@@...
....@.......
@@@@@@@@@@..
.@.@..@..@..
@...@..@..@.
ENDCHAR
ENDFONT<|MERGE_RESOLUTION|>--- conflicted
+++ resolved
@@ -31,11 +31,7 @@
 FONT_ASCENT 10
 FONT_DESCENT 2
 ENDPROPERTIES
-<<<<<<< HEAD
-CHARS 167
-=======
 CHARS 177
->>>>>>> 720e462a
 # gei1 / ji1 'table' radical; variant of kei4 / qi2 'his, their'
 STARTCHAR 4e0c
 ENCODING 19980
@@ -296,8 +292,6 @@
 ..@...@..@..
 ..@.@@....@.
 ENDCHAR
-<<<<<<< HEAD
-=======
 # tong2 / tang3 'if; supposing'
 STARTCHAR 5018
 ENCODING 20504
@@ -318,7 +312,6 @@
 .@..@.....@.
 .@..@....@@.
 ENDCHAR
->>>>>>> 720e462a
 # zik6 / zhi2 'value; worth'
 STARTCHAR 503c
 ENCODING 20540
@@ -1158,8 +1151,6 @@
 .....@@@..@.
 ...@@@..@@@.
 ENDCHAR
-<<<<<<< HEAD
-=======
 # dut1 'swipe a card', dyut1 'pout one's mouth; chubby; plump; obese', dut1 / du1 'toot; honk; beep'
 STARTCHAR 561f
 ENCODING 22047
@@ -1180,7 +1171,6 @@
 ....@.@.@...
 ....@@@.@...
 ENDCHAR
->>>>>>> 720e462a
 # hei1 / xi1 'mirthful, happy', interjection
 STARTCHAR 563b
 ENCODING 22075
@@ -1541,8 +1531,6 @@
 .@......@...
 @......@@...
 ENDCHAR
-<<<<<<< HEAD
-=======
 # paak3 / pa4 'kerchief', mak6 / mo4 'turban'
 STARTCHAR 5e15
 ENCODING 24085
@@ -1563,7 +1551,6 @@
 ..@...@@@@@.
 ..@.........
 ENDCHAR
->>>>>>> 720e462a
 # bong1 / bang1 'help'
 STARTCHAR 5e6b
 ENCODING 24171
@@ -2224,8 +2211,6 @@
 .@......@...
 ......@@....
 ENDCHAR
-<<<<<<< HEAD
-=======
 # joeng5 / yang3 'oxygen'
 STARTCHAR 6c27
 ENCODING 27687
@@ -2246,7 +2231,6 @@
 ..@@@@@..@@.
 ....@.....@.
 ENDCHAR
->>>>>>> 720e462a
 # wu1 / wu1 'filthy, dirty, impure, polluted
 STARTCHAR 6c61
 ENCODING 27745
